#%%
import torch
torch.set_float32_matmul_precision('medium')
torch.set_default_dtype(torch.float32)

from grappa.models import Energy, deploy

from grappa.utils.run_utils import write_yaml
from pathlib import Path
import wandb
import sys
from grappa.training.export_model import remove_module_prefix
from grappa.utils import graph_utils, dgl_utils
from typing import List, Dict, Union
from grappa.training.get_dataloaders import get_dataloaders
from grappa.training.lightning_model import LitModel
from grappa.training.lightning_trainer import get_lightning_trainer, pl_RunFailed
from grappa.training.config import default_config
from grappa.utils.graph_utils import get_param_statistics, get_default_statistics
from typing import Callable
from grappa.training.resume_trainrun import resume_trainrun

#%%
def do_trainrun(config:Dict, project:str='grappa', config_from_sweep:Callable=None, manual_sweep_config:Callable=None, pretrain_path:Union[Path,str]=None, dir:Union[Path,str]=None):
    """
    Do a single training run with the given configuration.

    config: dictionary with the configurations. config['trainer_config'] may also contain kwargs for pl.Trainer.

    config_from_sweep: function that takes the wandb.config and returns a dict that can be used to update the grappa config. This can be used for updating several config parameters from one sweep param (e.g. global dropout rates) or for applying transformations to the sweep config (e.g. converting a sweep parameter like the learning rate from linear to log scale). This can be e.g.:
        def config_from_sweep(wandb_config):
            config = {}
            config['lit_model_config'] = {}
            config['lit_model_config']['lr'] = wandb_config.lr

            config['model_config'] = {}
            config['model_config']['param_dropout'] = wandb_config.dropout
            config['model_config']['gnn_conv_dropout'] = wandb_config.dropout

            return config

    manual_sweep_config: function that sets wandb.config parameters specified in the sweep to some manual values defined in the function. This can be used for setting the sweep parameters to some known good starting values. Use eg wandb.config.update({'lr': 0.001}, allow_val_change=True) to set the learning rate to 0.001. In this case, the sweep config must be None.
    pretrain_path: path to a checkpoint that is used to initialize the model weights. This can be a lightning checkpoint or the state dict directly.
    In this case, the splitpath from the pretrained model is used and the start_qm_epoch is set to 0.
    """

<<<<<<< HEAD
=======
    RESTRICT_CONFIG = False

    # check whether all config args are allowed (they are allowed if they are in the default config)
    default_config_ = default_config()
    for k in config.keys():
        if k in ["trainer_config"]:
            continue
        if k not in default_config_:
            raise KeyError(f"Key {k} not an allowed config argument.")
        if isinstance(config[k], dict):
            for kk in config[k].keys():
                if kk not in default_config_[k]:
                    if RESTRICT_CONFIG:
                        raise KeyError(f"Key {k}-{kk} not an allowed config argument.")


>>>>>>> e3072ae7
    # Get the trainer  and initialize wandb
    trainer = get_lightning_trainer(**config['trainer_config'], config=config, project=project, wandb_dir=dir)

    run_id = wandb.run.id

    experiment_dir = trainer.logger.experiment.dir

    if manual_sweep_config is not None:
        manual_sweep_config()

    # update the config according to the config stored at wandb
    if not config_from_sweep is None:
        # get the hp values that were assigned by wandb sweep:
        wandb_stored_config = wandb.config
        updated_config = config_from_sweep(wandb_stored_config)
        assert len(list(updated_config.keys())) > 0

        # overwrite the config values that correspond to them:
        for k in updated_config.keys():
            if not k in config.keys():
                raise ValueError(f'The sweep config provides a key that is not part of the config: {k}')
            for kk in updated_config[k].keys():
                if not kk in config[k].keys():
                    raise ValueError(f'The sweep config provides a key that is not part of the config: {k}/{kk}')
                config[k][kk] = updated_config[k][kk]


    # write the current config to the run directory.
    write_yaml(config, Path(experiment_dir)/"grappa_config.yaml")

    if pretrain_path is not None:
    # set the splitpath to the splitpath of the pretrained model:
        splitpath = str(Path(pretrain_path).parent.parent/'split.json')
        config['data_config']['splitpath'] = splitpath

    # Get the dataloaders
    tr_loader, val_loader, test_loader = get_dataloaders(**config['data_config'], classical_needed=config['lit_model_config']['log_classical'], in_feat_names=config['model_config']['in_feat_name'], save_splits=Path(experiment_dir)/'split.json')

    param_statistics = get_param_statistics(tr_loader)
    for m in ['mean', 'std']:
        for k, v in param_statistics[m].items():
            if torch.isnan(v).any():
                param_statistics[m][k] = get_default_statistics()[m][k]

    # Get the model
    model = deploy.model_from_config(model_config=config['model_config'], param_statistics=param_statistics)     

    gradient_needed = config['lit_model_config']['gradient_weight'] != 0.
    # add energy calculation
    model = torch.nn.Sequential(
        model,
        Energy(suffix='', gradients=gradient_needed),
        # Energy(suffix='_ref', write_suffix="_classical_ff", gradients=gradient_needed)
    )

    if pretrain_path is not None:
        d = torch.load(str(pretrain_path))
        if 'state_dict' in d.keys():
            state_dict = d['state_dict']
            # state_dict = remove_module_prefix(state_dict)
        else:
            state_dict = d

        try:
            model.load_state_dict(state_dict)
        except Exception as e:
            try:
                state_dict = remove_module_prefix(state_dict)
                model.load_state_dict(state_dict)
            except Exception as e2:
                raise e2 from e
            
        # set the start_qm_epoch to 0:
        config['lit_model_config']['start_qm_epochs'] = 0



    model.train()

    # test whether the model can be applied to some input of the train set:
    if config['test_model']:
        test_device = torch.device('cuda' if torch.cuda.is_available() else 'cpu')
        example, _ = next(iter(val_loader))
        example = example.to(test_device)
        model = model.to(test_device)
        example = model(example)
        example_ = dgl_utils.unbatch(example)[0]
        energies_example = graph_utils.get_energies(example_)
        assert not torch.isnan(energies_example).any(), "Model predicts NaN energies."
        assert not torch.isinf(energies_example).any(), "Model predicts inf energies."
        assert len(energies_example) > 0, "Model predicts no energies."

    # Get a pytorch lightning model
    lit_model = LitModel(model=model, tr_loader=tr_loader, vl_loader=val_loader, te_loader=test_loader, **config['lit_model_config'])

    if pretrain_path is not None:
        # set the warmup step to 0 to begin the training with warmup:
        lit_model.warmup_step = 0

    print(f"\nStarting training run {wandb.run.name}...\nSaving logs to {run_id}...\n")

    try:
        # Train the model
        trainer.fit(model=lit_model, train_dataloaders=tr_loader, val_dataloaders=val_loader)
    except KeyboardInterrupt:
        raise
    except Exception as e:
        custom_e = pl_RunFailed(f"Run {run_id} failed with exception {e}.")
        custom_e._run_id = run_id
        raise custom_e

    return model


def safe_trainrun(config:Dict, project:str='grappa', config_from_sweep:Callable=None, manual_sweep_config:Callable=None, pretrain_path:Union[Path,str]=None):
    """
    Like the above but exceptions are caught and the run is restarted (with new run id) from the last checkpoint. This is done only once.
    """
    
    try:
        do_trainrun(config=config, project=project, config_from_sweep=config_from_sweep, manual_sweep_config=manual_sweep_config, pretrain_path=pretrain_path)
    except pl_RunFailed as e:
        print(f"Exception {e} occured. Restarting training run...", file=sys.stderr)
        run_id = e._run_id
        try:
            resume_trainrun(run_id=run_id, project=project, wandb_folder=Path.cwd()/'wandb', new_wandb_run=True, overwrite_config=None)
        except Exception as e2:
            print(f"Exception {e2} occured. Restarting training run failed.", file=sys.stderr)
            raise e2 from e<|MERGE_RESOLUTION|>--- conflicted
+++ resolved
@@ -44,8 +44,6 @@
     In this case, the splitpath from the pretrained model is used and the start_qm_epoch is set to 0.
     """
 
-<<<<<<< HEAD
-=======
     RESTRICT_CONFIG = False
 
     # check whether all config args are allowed (they are allowed if they are in the default config)
@@ -54,7 +52,8 @@
         if k in ["trainer_config"]:
             continue
         if k not in default_config_:
-            raise KeyError(f"Key {k} not an allowed config argument.")
+            if RESTRICT_CONFIG:
+                raise KeyError(f"Key {k} not an allowed config argument.")
         if isinstance(config[k], dict):
             for kk in config[k].keys():
                 if kk not in default_config_[k]:
@@ -62,7 +61,6 @@
                         raise KeyError(f"Key {k}-{kk} not an allowed config argument.")
 
 
->>>>>>> e3072ae7
     # Get the trainer  and initialize wandb
     trainer = get_lightning_trainer(**config['trainer_config'], config=config, project=project, wandb_dir=dir)
 
