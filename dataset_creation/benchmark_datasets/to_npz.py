#%%
import dgl
from pathlib import Path
import torch
from typing import List
import openmm
import openff.toolkit
import json
import numpy as np
from grappa.utils.openmm_utils import get_energies, remove_forces_from_system
from grappa.utils.openff_utils import get_peptide_system

from grappa.data import MolData

from openmm.unit import Quantity
from openmm.unit import mole, hartree, bohr, angstrom, kilocalories_per_mole

import matplotlib.pyplot as plt




#%%

def load_graph(molpath):
    [g], _ = dgl.load_graphs(str(molpath / "heterograph.bin"))
    return g

def load_mol(molpath):

    with open(str(molpath / "mol.json"), 'r') as file:
        moldata = json.load(file)
        # convert from str to dict:
        moldata = json.loads(moldata)
    if not 'partial_charge_unit' in moldata.keys():
        moldata['partial_charge_unit'] = moldata['partial_charges_unit']
    if "hierarchy_schemes" not in moldata.keys():
        moldata["hierarchy_schemes"] = dict()

    mol = openff.toolkit.topology.Molecule.from_dict(moldata)
    return mol
#%%
def extract_data(g, mol):
    """
    Converts data to grappa units (kcal/mol, Angstrom, elementary charge).
    """

    am1bcc_elf_charges = mol.partial_charges.to_openmm().value_in_unit(openmm.unit.elementary_charge)

    am1bcc_elf_charges = np.array(am1bcc_elf_charges)

    atomic_numbers = np.array([a.atomic_number for a in mol.atoms])

    mapped_smiles = mol.to_smiles(mapped=True)
    smiles = mol.to_smiles()

    ENERGY_UNIT = kilocalories_per_mole
    DISTANCE_UNIT = angstrom
    FORCE_UNIT = ENERGY_UNIT / DISTANCE_UNIT

    PARTICLE = mole.create_unit(6.02214076e23 ** -1, "particle", "particle")
    HARTREE_PER_PARTICLE = hartree / PARTICLE

    esp_force = HARTREE_PER_PARTICLE / bohr
    esp_energy = HARTREE_PER_PARTICLE
    esp_distance = bohr
        


    data = {}
    data['am1bcc_elf_charges'] = am1bcc_elf_charges
    data['atomic_numbers'] = atomic_numbers
    data['mapped_smiles'] = np.array([mapped_smiles])
    data['smiles'] = np.array([smiles])

    data['xyz'] = g.nodes['n1'].data['xyz'].transpose(0,1).numpy()

    data['xyz'] = Quantity(data['xyz'], esp_distance).value_in_unit(DISTANCE_UNIT)

    assert data['xyz'].shape[1] == len(data['am1bcc_elf_charges']) == len(data['atomic_numbers'])

    ff_names = ['qm', 'ref', 'openff-2.0.0', 'openff-1.2.0', 'gaff-2.11']
    if 'u_amber14' in g.nodes['g'].data.keys():
        ff_names.append('amber14')

    for ff_name in ff_names:

        # we store the data in units of kcal/mol, Angstrom and elementary charges. in all arrays, axis order is:
        # conformation, atom, spatial dimension
        # i.e. forces are stored as (conformation, atom, spatial dimension), atomic numbers as (atom)

        data[f'energy_{ff_name}'] = g.nodes['g'].data[f'u_{ff_name}'][0].numpy()
        data[f'gradient_{ff_name}'] = g.nodes['n1'].data[f'u_{ff_name}_prime'].transpose(0,1).numpy()

        assert len(data[f'energy_{ff_name}'].shape) == 1
        assert len(data[f'gradient_{ff_name}'].shape) == 3

        assert data[f'energy_{ff_name}'].shape[0] == data[f'gradient_{ff_name}'].shape[0] == data['xyz'].shape[0]
        assert data[f'gradient_{ff_name}'].shape == data['xyz'].shape

        # convert to angstrom and kcal/mol
        data[f'energy_{ff_name}'] = Quantity(data[f'energy_{ff_name}'], esp_energy).value_in_unit(ENERGY_UNIT)
        data[f'gradient_{ff_name}'] = Quantity(data[f'gradient_{ff_name}'], esp_force).value_in_unit(FORCE_UNIT)

    return data


# %%


<<<<<<< HEAD
def main(dspath, targetpath, with_amber99: bool = True, exclude_pattern: List[str] = None, skip_deviations: bool = False, force_tolerance: float = 100.0):
=======
def main(dspath, targetpath, with_amber99: bool = True, exclude_pattern: List[str] = None, with_charmm36: bool = False):
>>>>>>> e3072ae7
    print(f"Converting\n{dspath}\nto\n{targetpath}")
    dspath = Path(dspath)
    targetpath = Path(targetpath)

    targetpath.mkdir(exist_ok=True, parents=True)

    # iterate over all child directories of dspath:
    num_total = 0
    num_success = 0
    num_err = 0

    total_mols = 0
    total_confs = 0

    for idx, molpath in enumerate(dspath.iterdir()):
        if not molpath.is_dir():
            continue
        num_total += 1
        try:
            print(f"Processing {idx}", end='\r')
            g, mol = load_graph(molpath), load_mol(molpath)
            data = extract_data(g, mol)

            if exclude_pattern is not None:
                if any([p in data['smiles'][0] for p in exclude_pattern]):
                    print(f"Excluding {data['smiles'][0][:20]}...")
                    continue

            if with_amber99 or with_charmm36:

                assert not (with_amber99 and with_charmm36), "Can only compute one of amber99sbildn and charmm36 energies and forces!"

                if with_amber99:
                    system = get_peptide_system(mol=mol, ff='amber99sbildn.xml')
                    tag = 'amber99'
                elif with_charmm36:
                    system = get_peptide_system(mol=mol, ff='charmm/toppar_all36_prot_model.xml')
                    tag = 'charmm36'
                    

                # get list or residue names per atom from the system:

                energy_amber99, force_amber99 = get_energies(openmm_system=system, xyz=data['xyz'])

                # check whether there is a force with more force_tolerance kcal/mol/A error (averaged over conformations) between reference force field and QM (we assume that the nonbonded part is wrong then and exclude the molecule if the corresponding flag is set)
                if np.mean(np.linalg.norm(-data['gradient_qm'] - force_amber99, axis=-1), axis=0).max() > force_tolerance:
                    msg = f"Excluding {data['smiles'][0][:20]}...\n\t(large force deviation between QM and amber99sbildn) for {int(np.sum(np.mean(np.linalg.norm(data['gradient_qm'] - force_amber99, axis=-1), axis=0)>force_tolerance))} atoms"
                    if skip_deviations:
                        print()
                        print(msg)
                        continue
                    else:
                        raise RuntimeError(msg)

                system = remove_forces_from_system(system=system, keep='nonbonded')

                energy_amber99_nonbonded, force_amber99_nonbonded = get_energies(openmm_system=system, xyz=data['xyz'])

                data[f'energy_{tag}'] = energy_amber99
                data[f'gradient_{tag}'] = -force_amber99
                data[f'energy_{tag}_nonbonded'] = energy_amber99_nonbonded
                data[f'gradient_{tag}_nonbonded'] = -force_amber99_nonbonded

                data['energy_ref'] = data['energy_qm'] - data[f'energy_{tag}_nonbonded']
                data['gradient_ref'] = data['gradient_qm'] - data[f'gradient_{tag}_nonbonded']

                # create moldata from amber99sbildn system
                moldata = MolData.from_openmm_system(openmm_system=system, openmm_topology=mol.to_topology().to_openmm(), mol_id=data['smiles'][0], partial_charges=None, xyz=data['xyz'], energy=data['energy_qm'], gradient=data['gradient_qm'], energy_ref=data['energy_ref'], gradient_ref=data['gradient_ref'], mapped_smiles=data['mapped_smiles'][0], smiles=data['smiles'][0], allow_nan_params=True, charge_model='amber99')

                # add classical ff information
                moldata.ff_energy.update({k.split('_', 1)[1]: v for k, v in data.items() if k.startswith('energy_') and not k == 'energy_ref'})
                moldata.ff_gradient.update({k.split('_', 1)[1]: v for k, v in data.items() if k.startswith('gradient_') and not k == 'gradient_ref'})
                moldata.ff_nonbonded_energy.update({k.split('_', 2)[2]: v for k, v in data.items() if k.startswith('nonbonded_energy_')})
                moldata.ff_nonbonded_gradient.update({k.split('_', 2)[2]: v for k, v in data.items()if k.startswith('nonbonded_gradient_')})


                moldata.save(targetpath/(molpath.stem+'.npz'))
                total_mols += 1
                total_confs += data['xyz'].shape[0]
                num_success += 1
                continue

            total_mols += 1
            total_confs += data['xyz'].shape[0]


            np.savez_compressed(targetpath/(molpath.stem+'.npz'), **data)
            num_success += 1
        except Exception as e:
            raise
            num_err += 1
            print(f"Failed to process {molpath}: {e}")
            continue
    
    print("\nDone!")
    print(f"Processed {num_total} molecules, {num_success} successfully, {num_err} with errors")

    print(f"Total mols: {total_mols}, total confs: {total_confs}")

import argparse
if __name__ == "__main__":
    parser = argparse.ArgumentParser()
    parser.add_argument(
        "--dspath",
        type=str,
        default="/hits/fast/mbm/seutelf/esp_data/spice-dipeptide",
        help="Path to the folder with heterograph and mol files from espaloma.",
    )
    parser.add_argument(
        "--targetpath",
        type=str,
        default="/hits/fast/mbm/seutelf/data/datasets/spice-dipeptide",
        help="Path to the target folder in which tha dataset is stored as collection of npz files.",
    )
    parser.add_argument(
        "--with_amber99",
        action="store_true",
        help="Whether to compute amber99sbildn energies and forces and rather use them as reference. Can only be done for peptides. If True, grappa.data.MolData objects will be created and stored directly!",
    )
    parser.add_argument(
        "--with_charmm36",
        action="store_true",
        help="Whether to compute charmm36 energies and forces and rather use them as reference. Can only be done for peptides. If True, grappa.data.MolData objects will be created and stored directly!",
    )
    parser.add_argument(
        "--exclude_pattern",
        type=str,
        nargs='+',
        default=None,
        help="If given, exclude all molecules whose smiles contain this pattern.",
    )
    parser.add_argument(
        "--skip_deviations",
        action="store_true",
        help="If True, molecules with large force deviations between QM and amber99sbildn will be skipped instead of raising an error.",
    )
    parser.add_argument(
        "--force_tolerance",
        type=float,
        default=100.0,
        help="If the maximum force deviation between QM and amber99sbildn is larger than this value, the molecule will be skipped (only if skip_deviations is False).",
    )
    args = parser.parse_args()
<<<<<<< HEAD
    main(dspath=args.dspath, targetpath=args.targetpath, with_amber99=args.with_amber99, exclude_pattern=args.exclude_pattern, skip_deviations=args.skip_deviations, force_tolerance=args.force_tolerance)
=======
    main(dspath=args.dspath, targetpath=args.targetpath, with_amber99=args.with_amber99, exclude_pattern=args.exclude_pattern, with_charmm36=args.with_charmm36)
>>>>>>> e3072ae7
<|MERGE_RESOLUTION|>--- conflicted
+++ resolved
@@ -108,11 +108,7 @@
 # %%
 
 
-<<<<<<< HEAD
 def main(dspath, targetpath, with_amber99: bool = True, exclude_pattern: List[str] = None, skip_deviations: bool = False, force_tolerance: float = 100.0):
-=======
-def main(dspath, targetpath, with_amber99: bool = True, exclude_pattern: List[str] = None, with_charmm36: bool = False):
->>>>>>> e3072ae7
     print(f"Converting\n{dspath}\nto\n{targetpath}")
     dspath = Path(dspath)
     targetpath = Path(targetpath)
@@ -256,8 +252,4 @@
         help="If the maximum force deviation between QM and amber99sbildn is larger than this value, the molecule will be skipped (only if skip_deviations is False).",
     )
     args = parser.parse_args()
-<<<<<<< HEAD
-    main(dspath=args.dspath, targetpath=args.targetpath, with_amber99=args.with_amber99, exclude_pattern=args.exclude_pattern, skip_deviations=args.skip_deviations, force_tolerance=args.force_tolerance)
-=======
-    main(dspath=args.dspath, targetpath=args.targetpath, with_amber99=args.with_amber99, exclude_pattern=args.exclude_pattern, with_charmm36=args.with_charmm36)
->>>>>>> e3072ae7
+    main(dspath=args.dspath, targetpath=args.targetpath, with_amber99=args.with_amber99, exclude_pattern=args.exclude_pattern, skip_deviations=args.skip_deviations, force_tolerance=args.force_tolerance)